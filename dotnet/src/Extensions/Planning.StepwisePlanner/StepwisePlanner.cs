﻿// Copyright (c) Microsoft. All rights reserved.

using System;
using System.Collections.Generic;
using System.ComponentModel;
using System.Globalization;
using System.Linq;
using System.Text.Json;
using System.Text.RegularExpressions;
using System.Threading.Tasks;
using Microsoft.Extensions.Logging;
using Microsoft.SemanticKernel.Diagnostics;
using Microsoft.SemanticKernel.Orchestration;
using Microsoft.SemanticKernel.Planning.Stepwise;
using Microsoft.SemanticKernel.SemanticFunctions;
using Microsoft.SemanticKernel.SkillDefinition;

#pragma warning disable IDE0130
// ReSharper disable once CheckNamespace - Using NS of Plan
namespace Microsoft.SemanticKernel.Planning;
#pragma warning restore IDE0130

/// <summary>
/// A planner that creates a Stepwise plan using Mrkl systems.
/// </summary>
/// <remark>
/// An implementation of a Mrkl system as described in https://arxiv.org/pdf/2205.00445.pdf
/// </remark>
public class StepwisePlanner : IStepwisePlanner
{
    /// <summary>
    /// Initialize a new instance of the <see cref="StepwisePlanner"/> class.
    /// </summary>
    /// <param name="kernel">The semantic kernel instance.</param>
    /// <param name="config">Optional configuration object</param>
    /// <param name="prompt">Optional prompt override</param>
    /// <param name="promptUserConfig">Optional prompt config override</param>
    public StepwisePlanner(
        IKernel kernel,
        StepwisePlannerConfig? config = null,
        string? prompt = null,
        PromptTemplateConfig? promptUserConfig = null)
    {
        Verify.NotNull(kernel);
        this._kernel = kernel;

        this.Config = config ?? new();
        this.Config.ExcludedSkills.Add(RestrictedSkillName);

        var promptConfig = promptUserConfig ?? new PromptTemplateConfig();
        var promptTemplate = prompt ?? EmbeddedResource.Read("Skills.StepwiseStep.skprompt.txt");

        if (promptUserConfig == null)
        {
            string promptConfigString = EmbeddedResource.Read("Skills.StepwiseStep.config.json");
            if (!string.IsNullOrEmpty(promptConfigString))
            {
                promptConfig = PromptTemplateConfig.FromJson(promptConfigString);
            }
        }

        promptConfig.Completion.MaxTokens = this.Config.MaxTokens;

        this._systemStepFunction = this.ImportSemanticFunction(this._kernel, "StepwiseStep", promptTemplate, promptConfig);
        this._nativeFunctions = this._kernel.ImportSkill(this, RestrictedSkillName);

        this._context = this._kernel.CreateNewContext();
        this._logger = this._kernel.Logger;
    }

    /// <inheritdoc />
    public Plan CreatePlan(string goal)
    {
        if (string.IsNullOrEmpty(goal))
        {
            throw new SKException("The goal specified is empty");
        }

        string functionDescriptions = this.GetFunctionDescriptions();

        Plan planStep = new(this._nativeFunctions["ExecutePlan"]);
        planStep.Parameters.Set("functionDescriptions", functionDescriptions);
        planStep.Parameters.Set("question", goal);

        planStep.Outputs.Add("agentScratchPad");
        planStep.Outputs.Add("stepCount");
        planStep.Outputs.Add("skillCount");
        planStep.Outputs.Add("stepsTaken");

        Plan plan = new(goal);

        plan.AddSteps(planStep);

        return plan;
    }

    [SKFunction, SKName("ExecutePlan"), Description("Execute a plan")]
    public async Task<SKContext> ExecutePlanAsync(
        [Description("The question to answer")]
        string question,
        [Description("List of tool descriptions")]
        string functionDescriptions,
        SKContext context)
    {
        var stepsTaken = new List<SystemStep>();
        if (!string.IsNullOrEmpty(question))
        {
            for (int i = 0; i < this.Config.MaxIterations; i++)
            {
                var scratchPad = this.CreateScratchPad(question, stepsTaken);

                context.Variables.Set("agentScratchPad", scratchPad);

                var llmResponse = (await this._systemStepFunction.InvokeAsync(context).ConfigureAwait(false));

                if (llmResponse.ErrorOccurred)
                {
<<<<<<< HEAD
                    var exception = new SKException($"Error occurred while executing stepwise plan: {llmResponse.LastErrorDescription}", llmResponse.LastException);
                    context.Fail(exception.Message, exception);
                    return context;
=======
                    throw new PlanningException(PlanningException.ErrorCodes.UnknownError, $"Error occurred while executing stepwise plan: {llmResponse.LastException?.Message}", llmResponse.LastException);
>>>>>>> e6873011
                }

                string actionText = llmResponse.Result.Trim();
                this._logger?.LogTrace("Response: {ActionText}", actionText);

                var nextStep = this.ParseResult(actionText);
                stepsTaken.Add(nextStep);

                if (!string.IsNullOrEmpty(nextStep.FinalAnswer))
                {
                    this._logger?.LogTrace("Final Answer: {FinalAnswer}", nextStep.FinalAnswer);

                    context.Variables.Update(nextStep.FinalAnswer);
                    var updatedScratchPlan = this.CreateScratchPad(question, stepsTaken);
                    context.Variables.Set("agentScratchPad", updatedScratchPlan);

                    // Add additional results to the context
                    this.AddExecutionStatsToContext(stepsTaken, context);

                    return context;
                }

                this._logger?.LogTrace("Thought: {Thought}", nextStep.Thought);

                if (!string.IsNullOrEmpty(nextStep!.Action!))
                {
                    this._logger?.LogInformation("Action: {Action}. Iteration: {Iteration}.", nextStep.Action, i + 1);
                    this._logger?.LogTrace("Action: {Action}({ActionVariables}). Iteration: {Iteration}.",
                        nextStep.Action, JsonSerializer.Serialize(nextStep.ActionVariables), i + 1);

                    try
                    {
                        await Task.Delay(this.Config.MinIterationTimeMs).ConfigureAwait(false);
                        var result = await this.InvokeActionAsync(nextStep.Action!, nextStep!.ActionVariables!).ConfigureAwait(false);

                        if (string.IsNullOrEmpty(result))
                        {
                            nextStep.Observation = "Got no result from action";
                        }
                        else
                        {
                            nextStep.Observation = result;
                        }
                    }
                    catch (Exception ex) when (!ex.IsCriticalException())
                    {
                        nextStep.Observation = $"Error invoking action {nextStep.Action} : {ex.Message}";
                        this._logger?.LogWarning(ex, "Error invoking action {Action}", nextStep.Action);
                    }

                    this._logger?.LogTrace("Observation: {Observation}", nextStep.Observation);
                }
                else
                {
                    this._logger?.LogInformation("Action: No action to take");
                }

                // sleep 3 seconds
                await Task.Delay(this.Config.MinIterationTimeMs).ConfigureAwait(false);
            }

            context.Variables.Update($"Result not found, review _stepsTaken to see what happened.\n{JsonSerializer.Serialize(stepsTaken)}");
        }
        else
        {
            context.Variables.Update("Question not found.");
        }

        return context;
    }

    public virtual SystemStep ParseResult(string input)
    {
        var result = new SystemStep
        {
            OriginalResponse = input
        };

        // Extract final answer
        Match finalAnswerMatch = s_finalAnswerRegex.Match(input);

        if (finalAnswerMatch.Success)
        {
            result.FinalAnswer = finalAnswerMatch.Groups[1].Value.Trim();
            return result;
        }

        // Extract thought
        Match thoughtMatch = s_thoughtRegex.Match(input);

        if (thoughtMatch.Success)
        {
            result.Thought = thoughtMatch.Value.Trim();
        }
        else if (!input.Contains(Action))
        {
            result.Thought = input;
        }
        else
        {
            throw new InvalidOperationException("Unexpected input format");
        }

        result.Thought = result.Thought.Replace(Thought, string.Empty).Trim();

        // Extract action
        Match actionMatch = s_actionRegex.Match(input);

        if (actionMatch.Success)
        {
            var json = actionMatch.Groups[1].Value.Trim();

            try
            {
                var systemStepResults = JsonSerializer.Deserialize<SystemStep>(json);

                if (systemStepResults == null)
                {
                    result.Observation = $"System step parsing error, empty JSON: {json}";
                }
                else
                {
                    result.Action = systemStepResults.Action;
                    result.ActionVariables = systemStepResults.ActionVariables;
                }
            }
            catch (JsonException)
            {
                result.Observation = $"System step parsing error, invalid JSON: {json}";
            }
        }

        if (string.IsNullOrEmpty(result.Thought) && string.IsNullOrEmpty(result.Action))
        {
            result.Observation = "System step error, no thought or action found. Please give a valid thought and/or action.";
        }

        return result;
    }

    private void AddExecutionStatsToContext(List<SystemStep> stepsTaken, SKContext context)
    {
        context.Variables.Set("stepCount", stepsTaken.Count.ToString(CultureInfo.InvariantCulture));
        context.Variables.Set("stepsTaken", JsonSerializer.Serialize(stepsTaken));

        Dictionary<string, int> actionCounts = new();
        foreach (var step in stepsTaken)
        {
            if (string.IsNullOrEmpty(step.Action)) { continue; }

            _ = actionCounts.TryGetValue(step.Action!, out int currentCount);
            actionCounts[step.Action!] = ++currentCount;
        }

        var skillCallListWithCounts = string.Join(", ", actionCounts.Keys.Select(skill =>
            $"{skill}({actionCounts[skill]})"));

        var skillCallCountStr = actionCounts.Values.Sum().ToString(CultureInfo.InvariantCulture);

        context.Variables.Set("skillCount", $"{skillCallCountStr} ({skillCallListWithCounts})");
    }

    private string CreateScratchPad(string question, List<SystemStep> stepsTaken)
    {
        if (stepsTaken.Count == 0)
        {
            return string.Empty;
        }

        var scratchPadLines = new List<string>();

        // Add the original first thought
        scratchPadLines.Add(ScratchPadPrefix);
        scratchPadLines.Add($"{Thought} {stepsTaken[0].Thought}");

        // Keep track of where to insert the next step
        var insertPoint = scratchPadLines.Count;

        // Keep the most recent steps in the scratch pad.
        for (var i = stepsTaken.Count - 1; i >= 0; i--)
        {
            if (scratchPadLines.Count / 4.0 > (this.Config.MaxTokens * 0.75))
            {
                this._logger.LogDebug("Scratchpad is too long, truncating. Skipping {CountSkipped} steps.", i + 1);
                break;
            }

            var s = stepsTaken[i];

            if (!string.IsNullOrEmpty(s.Observation))
            {
                scratchPadLines.Insert(insertPoint, $"{Observation} {s.Observation}");
            }

            if (!string.IsNullOrEmpty(s.Action))
            {
                scratchPadLines.Insert(insertPoint, $"{Action} {{\"action\": \"{s.Action}\",\"action_variables\": {JsonSerializer.Serialize(s.ActionVariables)}}}");
            }

            if (i != 0)
            {
                scratchPadLines.Insert(insertPoint, $"{Thought} {s.Thought}");
            }
        }

        var scratchPad = string.Join("\n", scratchPadLines).Trim();

        if (!string.IsNullOrWhiteSpace(scratchPad))
        {
            this._logger.LogTrace("Scratchpad: {ScratchPad}", scratchPad);
        }

        return scratchPad;
    }

    private async Task<string> InvokeActionAsync(string actionName, Dictionary<string, string> actionVariables)
    {
        var availableFunctions = this.GetAvailableFunctions();
        var targetFunction = availableFunctions.FirstOrDefault(f => ToFullyQualifiedName(f) == actionName);
        if (targetFunction == null)
        {
            throw new SKException($"The function '{actionName}' was not found.");
        }

        try
        {
            var function = this._kernel.Func(targetFunction.SkillName, targetFunction.Name);
            var actionContext = this.CreateActionContext(actionVariables);

            var result = await function.InvokeAsync(actionContext).ConfigureAwait(false);

            if (result.ErrorOccurred)
            {
                this._logger?.LogError("Error occurred: {Error}", result.LastException);
                return $"Error occurred: {result.LastException}";
            }

            this._logger?.LogTrace("Invoked {FunctionName}. Result: {Result}", targetFunction.Name, result.Result);

            return result.Result;
        }
        catch (Exception e) when (!e.IsCriticalException())
        {
            this._logger?.LogError(e, "Something went wrong in system step: {0}.{1}. Error: {2}", targetFunction.SkillName, targetFunction.Name, e.Message);
            return $"Something went wrong in system step: {targetFunction.SkillName}.{targetFunction.Name}. Error: {e.Message} {e.InnerException.Message}";
        }
    }

    private SKContext CreateActionContext(Dictionary<string, string> actionVariables)
    {
        var actionContext = this._kernel.CreateNewContext();
        if (actionVariables != null)
        {
            foreach (var kvp in actionVariables)
            {
                actionContext.Variables.Set(kvp.Key, kvp.Value);
            }
        }

        return actionContext;
    }

    private IEnumerable<FunctionView> GetAvailableFunctions()
    {
        FunctionsView functionsView = this._context.Skills!.GetFunctionsView();

        var excludedSkills = this.Config.ExcludedSkills ?? new();
        var excludedFunctions = this.Config.ExcludedFunctions ?? new();

        var availableFunctions =
            functionsView.NativeFunctions
                .Concat(functionsView.SemanticFunctions)
                .SelectMany(x => x.Value)
                .Where(s => !excludedSkills.Contains(s.SkillName) && !excludedFunctions.Contains(s.Name))
                .OrderBy(x => x.SkillName)
                .ThenBy(x => x.Name);
        return availableFunctions;
    }

    private string GetFunctionDescriptions()
    {
        var availableFunctions = this.GetAvailableFunctions();

        string functionDescriptions = string.Join("\n", availableFunctions.Select(x => ToManualString(x)));
        return functionDescriptions;
    }

    private ISKFunction ImportSemanticFunction(IKernel kernel, string functionName, string promptTemplate, PromptTemplateConfig config)
    {
        var template = new PromptTemplate(promptTemplate, config, kernel.PromptTemplateEngine);
        var functionConfig = new SemanticFunctionConfig(config, template);

        return kernel.RegisterSemanticFunction(RestrictedSkillName, functionName, functionConfig);
    }

    private static string ToManualString(FunctionView function)
    {
        var inputs = string.Join("\n", function.Parameters.Select(parameter =>
        {
            var defaultValueString = string.IsNullOrEmpty(parameter.DefaultValue) ? string.Empty : $"(default='{parameter.DefaultValue}')";
            return $"  - {parameter.Name}: {parameter.Description} {defaultValueString}";
        }));

        var functionDescription = function.Description.Trim();

        if (string.IsNullOrEmpty(inputs))
        {
            return $"{ToFullyQualifiedName(function)}: {functionDescription}\n";
        }

        return $"{ToFullyQualifiedName(function)}: {functionDescription}\n{inputs}\n";
    }

    private static string ToFullyQualifiedName(FunctionView function)
    {
        return $"{function.SkillName}.{function.Name}";
    }

    /// <summary>
    /// The configuration for the StepwisePlanner
    /// </summary>
    private StepwisePlannerConfig Config { get; }

    // Context used to access the list of functions in the kernel
    private readonly SKContext _context;
    private readonly IKernel _kernel;
    private readonly ILogger _logger;

    /// <summary>
    /// Planner native functions
    /// </summary>
    private IDictionary<string, ISKFunction> _nativeFunctions = new Dictionary<string, ISKFunction>();

    /// <summary>
    /// System step function for Plan execution
    /// </summary>
    private ISKFunction _systemStepFunction;

    /// <summary>
    /// The name to use when creating semantic functions that are restricted from plan creation
    /// </summary>
    private const string RestrictedSkillName = "StepwisePlanner_Excluded";

    /// <summary>
    /// The Action tag
    /// </summary>
    private const string Action = "[ACTION]";

    /// <summary>
    /// The Thought tag
    /// </summary>
    private const string Thought = "[THOUGHT]";

    /// <summary>
    /// The Observation tag
    /// </summary>
    private const string Observation = "[OBSERVATION]";

    /// <summary>
    /// The prefix used for the scratch pad
    /// </summary>
    private const string ScratchPadPrefix = "This was my previous work (but they haven't seen any of it! They only see what I return as final answer):";

    /// <summary>
    /// The regex for parsing the action response
    /// </summary>
    private static readonly Regex s_actionRegex = new(@"\[ACTION\][^{}]*({(?:[^{}]*{[^{}]*})*[^{}]*})", RegexOptions.Singleline);

    /// <summary>
    /// The regex for parsing the thought response
    /// </summary>
    private static readonly Regex s_thoughtRegex = new(@"(\[THOUGHT\])?(?<thought>.+?)(?=\[ACTION\]|$)", RegexOptions.Singleline);

    /// <summary>
    /// The regex for parsing the final answer response
    /// </summary>
    private static readonly Regex s_finalAnswerRegex = new(@"\[FINAL ANSWER\](?<final_answer>.+)", RegexOptions.Singleline);
}<|MERGE_RESOLUTION|>--- conflicted
+++ resolved
@@ -115,13 +115,7 @@
 
                 if (llmResponse.ErrorOccurred)
                 {
-<<<<<<< HEAD
-                    var exception = new SKException($"Error occurred while executing stepwise plan: {llmResponse.LastErrorDescription}", llmResponse.LastException);
-                    context.Fail(exception.Message, exception);
-                    return context;
-=======
-                    throw new PlanningException(PlanningException.ErrorCodes.UnknownError, $"Error occurred while executing stepwise plan: {llmResponse.LastException?.Message}", llmResponse.LastException);
->>>>>>> e6873011
+                    throw new SKException($"Error occurred while executing stepwise plan: {llmResponse.LastException?.Message}", llmResponse.LastException);
                 }
 
                 string actionText = llmResponse.Result.Trim();
