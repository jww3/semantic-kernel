﻿// Copyright (c) Microsoft. All rights reserved.

using System.Collections.Generic;
using System.ComponentModel;
using System.Diagnostics.CodeAnalysis;
using System.Linq;
using System.Text;
using System.Text.Json.Serialization;
using Microsoft.SemanticKernel.ChatCompletion;

namespace Microsoft.SemanticKernel;

/// <summary>
/// Represents chat message content return from a <see cref="IChatCompletionService" /> service.
/// </summary>
public class ChatMessageContent : KernelContent
{
    /// <summary>
    /// Role of the author of the message
    /// </summary>
    public AuthorRole Role { get; set; }

    /// <summary>
    /// A convenience property to get or set the text of the first item in the <see cref="Items" /> collection of <see cref="TextContent"/> type.
    /// </summary>
    [EditorBrowsable(EditorBrowsableState.Never)]
    public string? Content
    {
        get
        {
            var textContent = this.Items.OfType<TextContent>().FirstOrDefault();
            return textContent?.Text;
        }
        set
        {
            if (value == null)
            {
                return;
            }

            var textContent = this.Items.OfType<TextContent>().FirstOrDefault();
            if (textContent is not null)
            {
                textContent.Text = value;
                textContent.Encoding = this.Encoding;
            }
            else
            {
                this.Items.Add(new TextContent(
                    text: value,
                    modelId: this.ModelId,
                    innerContent: this.InnerContent,
                    encoding: this.Encoding,
                    metadata: this.Metadata
                ));
            }
        }
    }

    /// <summary>
    /// Chat message content items
    /// </summary>
    public ChatMessageContentItemCollection Items
    {
        get => this._items ??= new ChatMessageContentItemCollection();
        set => this._items = value;
    }

    /// <summary>
    /// The encoding of the text content.
    /// </summary>
    [JsonIgnore]
    public Encoding Encoding
    {
        get
        {
            var textContent = this.Items.OfType<TextContent>().FirstOrDefault();
            if (textContent is not null)
            {
                return textContent.Encoding;
            }

            return this._encoding;
        }
        set
        {
            this._encoding = value;

            var textContent = this.Items.OfType<TextContent>().FirstOrDefault();
            if (textContent is not null)
            {
                textContent.Encoding = value;
            }
        }
    }

    /// <summary>
<<<<<<< HEAD
    /// The source of the message that generated it.
    /// </summary>
    [Experimental("SKEXP0101")]
=======
    /// Represents the source of the message.
    /// </summary>
    /// <remarks>
    /// The source is corresponds to the entity that generated this message.
    /// The property is intended to be used by agents to associate themselves with the messages they generate.
    /// </remarks>
    [Experimental("SKEXP0101")]
    [JsonIgnore]
>>>>>>> 0f97fdc0
    public object? Source { get; set; }

    /// <summary>
    /// Creates a new instance of the <see cref="ChatMessageContent"/> class
    /// </summary>
    /// <param name="role">Role of the author of the message</param>
    /// <param name="content">Content of the message</param>
    /// <param name="modelId">The model ID used to generate the content</param>
    /// <param name="innerContent">Inner content object reference</param>
    /// <param name="encoding">Encoding of the text</param>
    /// <param name="metadata">Dictionary for any additional metadata</param>
    [JsonConstructor]
    public ChatMessageContent(
        AuthorRole role,
        string? content,
        string? modelId = null,
        object? innerContent = null,
        Encoding? encoding = null,
        IReadOnlyDictionary<string, object?>? metadata = null)
        : base(innerContent, modelId, metadata)
    {
        this.Role = role;
        this._encoding = encoding ?? Encoding.UTF8;
        this.Content = content;
    }

    /// <summary>
    /// Creates a new instance of the <see cref="ChatMessageContent"/> class
    /// </summary>
    /// <param name="role">Role of the author of the message</param>
    /// <param name="items">Instance of <see cref="ChatMessageContentItemCollection"/> with content items</param>
    /// <param name="modelId">The model ID used to generate the content</param>
    /// <param name="innerContent">Inner content object reference</param>
    /// <param name="encoding">Encoding of the text</param>
    /// <param name="metadata">Dictionary for any additional metadata</param>
    public ChatMessageContent(
        AuthorRole role,
        ChatMessageContentItemCollection items,
        string? modelId = null,
        object? innerContent = null,
        Encoding? encoding = null,
        IReadOnlyDictionary<string, object?>? metadata = null)
        : base(innerContent, modelId, metadata)
    {
        this.Role = role;
        this._encoding = encoding ?? Encoding.UTF8;
        this._items = items;
    }

    /// <inheritdoc/>
    public override string ToString()
    {
        return this.Content ?? string.Empty;
    }

    private ChatMessageContentItemCollection? _items;
    private Encoding _encoding;
}<|MERGE_RESOLUTION|>--- conflicted
+++ resolved
@@ -95,11 +95,6 @@
     }
 
     /// <summary>
-<<<<<<< HEAD
-    /// The source of the message that generated it.
-    /// </summary>
-    [Experimental("SKEXP0101")]
-=======
     /// Represents the source of the message.
     /// </summary>
     /// <remarks>
@@ -108,7 +103,6 @@
     /// </remarks>
     [Experimental("SKEXP0101")]
     [JsonIgnore]
->>>>>>> 0f97fdc0
     public object? Source { get; set; }
 
     /// <summary>
