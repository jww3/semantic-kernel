--- conflicted
+++ resolved
@@ -27,11 +27,8 @@
     private readonly Dictionary<Agent, string> _channelMap; // Map agent to its channel-hash: one entry per agent.
 
     private int _isActive;
-<<<<<<< HEAD
     private List<IAgentChatFilter>? _filters;
-=======
     private ILogger? _logger;
->>>>>>> 1bcb9ce2
 
     /// <summary>
     /// Indicates if a chat operation is active.  Activity is defined as
@@ -40,23 +37,19 @@
     public bool IsActive => Interlocked.CompareExchange(ref this._isActive, 1, 1) > 0;
 
     /// <summary>
-<<<<<<< HEAD
+    /// The <see cref="ILoggerFactory"/> associated with the <see cref="AgentChat"/>.
+    /// </summary>
+    public ILoggerFactory LoggerFactory { get; init; } = NullLoggerFactory.Instance;
+
+    /// <summary>
+    /// The <see cref="ILogger"/> associated with this chat.
+    /// </summary>
+    protected ILogger Logger => this._logger ??= this.LoggerFactory.CreateLogger(this.GetType());
+
+    /// <summary>
     /// %%%
     /// </summary>
-    public IList<IAgentChatFilter> Filters =>
-        this._filters ??
-            Interlocked.CompareExchange(ref this._filters, [], null) ??
-                this._filters;
-=======
-    /// The <see cref="ILoggerFactory"/> associated with the <see cref="AgentChat"/>.
-    /// </summary>
-    public ILoggerFactory LoggerFactory { get; init; } = NullLoggerFactory.Instance;
-
-    /// <summary>
-    /// The <see cref="ILogger"/> associated with this chat.
-    /// </summary>
-    protected ILogger Logger => this._logger ??= this.LoggerFactory.CreateLogger(this.GetType());
->>>>>>> 1bcb9ce2
+    public IList<IAgentChatFilter> Filters => this._filters ?? [];
 
     /// <summary>
     /// Exposes the internal history to subclasses.
@@ -234,15 +227,13 @@
             List<ChatMessageContent> messages = [];
             await foreach (ChatMessageContent message in channel.InvokeAsync(agent, cancellationToken).ConfigureAwait(false))
             {
-<<<<<<< HEAD
                 // Invoke filter
                 AgentChatFilterInvokedContext? context = this.OnAgentInvokedFilter(agent, this.History, message);
 
                 // Capture potential message replacement
                 ChatMessageContent effectiveMessage = context?.Message ?? message;
-=======
+
                 this.Logger.LogTrace("[{MethodName}] Agent message {AgentType}: {Message}", nameof(InvokeAgentAsync), agent.GetType(), message);
->>>>>>> 1bcb9ce2
 
                 // Add to primary history
                 this.History.Add(effectiveMessage);
