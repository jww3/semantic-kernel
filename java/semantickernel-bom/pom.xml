--- conflicted
+++ resolved
@@ -5,11 +5,7 @@
 
     <groupId>com.microsoft.semantic-kernel</groupId>
     <artifactId>semantickernel-bom</artifactId>
-<<<<<<< HEAD
-    <version>0.2.14-alpha-SNAPSHOT</version>
-=======
     <version>1.0.3-SNAPSHOT</version>
->>>>>>> 8d158e5c
     <packaging>pom</packaging>
 
     <name>Semantic Kernel Java BOM</name>
@@ -96,16 +92,7 @@
             <dependency>
                 <groupId>com.azure</groupId>
                 <artifactId>azure-identity</artifactId>
-<<<<<<< HEAD
-                <version>1.10.4</version>
-            </dependency>
-            <dependency>
-                <groupId>org.slf4j</groupId>
-                <artifactId>slf4j-api</artifactId>
-                <version>2.0.7</version>
-=======
                 <version>1.11.4</version>
->>>>>>> 8d158e5c
             </dependency>
             <dependency>
                 <groupId>com.fasterxml.jackson.core</groupId>
@@ -125,25 +112,9 @@
                 <scope>runtime</scope>
             </dependency>
             <dependency>
-<<<<<<< HEAD
-                <groupId>io.projectreactor</groupId>
-                <artifactId>reactor-core</artifactId>
-                <version>3.5.8</version>
-            </dependency>
-            <dependency>
-                <groupId>com.google.code.findbugs</groupId>
-                <artifactId>jsr305</artifactId>
-                <version>3.0.2</version>
-            </dependency>
-            <dependency>
-                <groupId>com.azure</groupId>
-                <artifactId>azure-core-http-netty</artifactId>
-                <version>1.13.11</version>
-=======
                 <groupId>com.fasterxml.jackson.dataformat</groupId>
                 <artifactId>jackson-dataformat-yaml</artifactId>
                 <version>${com.fasterxml.jackson.core.version}</version>
->>>>>>> 8d158e5c
                 <scope>runtime</scope>
             </dependency>
             <dependency>
@@ -186,13 +157,6 @@
                 <artifactId>commons-text</artifactId>
                 <version>1.11.0</version>
             </dependency>
-
-
-            <dependency>
-                <groupId>com.github.spotbugs</groupId>
-                <artifactId>spotbugs-annotations</artifactId>
-                <version>4.8.3</version>
-            </dependency>
         </dependencies>
     </dependencyManagement>
 
@@ -230,10 +194,6 @@
         <url>https://github.com/microsoft/semantic-kernel</url>
         <connection>scm:git:https://github.com/microsoft/semantic-kernel.git</connection>
         <developerConnection>scm:git:https://github.com/microsoft/semantic-kernel.git</developerConnection>
-<<<<<<< HEAD
-        <tag>java-0.2.13-alpha</tag>
-=======
         <tag>HEAD</tag>
->>>>>>> 8d158e5c
     </scm>
 </project>